--- conflicted
+++ resolved
@@ -2,10 +2,6 @@
 nosetests -v ../tests/test__smooth.py
 nosetests -v ../tests/test__intervention.py
 nosetests -v ../tests/test__monitor.py
-<<<<<<< HEAD
-
-=======
->>>>>>> 031db864
 cd ..
 
 source VERSION
